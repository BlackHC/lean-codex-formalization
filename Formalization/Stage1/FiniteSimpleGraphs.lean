--- conflicted
+++ resolved
@@ -188,14 +188,8 @@
     by_cases hmem : e ∈ edges
     · simp [Finset.mem_filter, hmem, hdiag _ hmem]
     · simp [Finset.mem_filter, hmem]
-<<<<<<< HEAD
   simp [edgeCount_graphOfEdgeFinset, hfilter]
-=======
-  have h := edgeCount_graphOfEdgeFinset (n := n) (edges := edges)
-  calc
-    edgeCount (graphOfEdgeFinset n edges) = (edges.filter fun e => ¬ e.IsDiag).card := h
-    _ = edges.card := by simpa [hfilter]
->>>>>>> 1fcb15cb
+
 
 /-- Sanity check: the complete graph on three labelled vertices has three edges. -/
 example : edgeCount (SimpleGraph.completeGraph (Fin 3)) = 3 := by
@@ -322,16 +316,8 @@
       Fintype.card_le_of_injective
         (fun φ : H ↪g G => φ.toEmbedding) hinj
   have hDesc : Fintype.card (Fin k ↪ Fin n) = Nat.descFactorial n k := by
-<<<<<<< HEAD
     simpa [Fintype.card_fin] using
       (Fintype.card_embedding_eq (α := Fin k) (β := Fin n))
-=======
-    calc
-      Fintype.card (Fin k ↪ Fin n)
-          = (Fintype.card (Fin n)).descFactorial (Fintype.card (Fin k)) :=
-            Fintype.card_embedding_eq (α := Fin k) (β := Fin n)
-      _ = Nat.descFactorial n k := by simp [Fintype.card_fin]
->>>>>>> 1fcb15cb
   exact hDesc ▸ hCard
 
 /-- Sanity check: counting labelled copies of `K₂` inside `K₃` respects the
@@ -427,18 +413,7 @@
     countCopies (SimpleGraph.completeGraph (Fin 1))
         (graphOfEdgeFinset n (∅ : Finset (Sym2 (Fin n)))) = n := by
   classical
-<<<<<<< HEAD
   simp [countCopies_singleVertex, Fintype.card_fin]
-=======
-  have h :=
-    countCopies_singleVertex
-      (G := graphOfEdgeFinset n (∅ : Finset (Sym2 (Fin n))))
-  calc
-    countCopies (SimpleGraph.completeGraph (Fin 1))
-        (graphOfEdgeFinset n (∅ : Finset (Sym2 (Fin n))))
-        = Fintype.card (Fin n) := h
-    _ = n := by simp [Fintype.card_fin]
->>>>>>> 1fcb15cb
 
 section DoubleCounting
 
@@ -537,15 +512,9 @@
     have hEval :
         (invFun ψ) v = Classical.choose (hmem v) := by
       simp [invFun]
-<<<<<<< HEAD
     have h := hpreimage v
     simp [SimpleGraph.Embedding.comp_apply, hEval] at h
     exact h
-=======
-    have := hpreimage v
-    change (f.comp (invFun ψ)) v = ψ.1 v
-    simpa [SimpleGraph.Embedding.comp_apply, hEval] using this
->>>>>>> 1fcb15cb
 
 @[simp]
 lemma countCopies_subtype (J : SimpleGraph α) (H : SimpleGraph β)
